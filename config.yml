--- conflicted
+++ resolved
@@ -10,13 +10,8 @@
     to_tensor: false
     normalise: false
     condition:
-<<<<<<< HEAD
         mode: stack-stack-pca-single-256x256
         path: "/raid/dp4018/data/ultrasound-data/Ultrasound-Vp-sagittal-data/acoustic/data/stack_pca_single/data"    
-=======
-        mode: stack-pca-single-128x128
-        path: "/home/dp4018/data/ultrasound-data/Ultrasound-Vp-sagittal-data/acoustic/data/stack_pca_single/data"    
->>>>>>> d6814dc6
         resize: null
         scale: [0., 1.]
         antialias: true
@@ -103,11 +98,7 @@
 
     training:
         batch_size: 4
-<<<<<<< HEAD
         n_epochs: 300
-=======
-        n_epochs: 200
->>>>>>> d6814dc6
         ckpt_freq: 100
         ckpt_last_only: true
         sampling_freq: 5000
@@ -116,6 +107,7 @@
 
     validation:
         split: 0.2
+        batch_size: 4
         batch_size: 4
         freq: 150
         sampling_freq: 5000
